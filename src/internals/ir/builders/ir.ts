--- conflicted
+++ resolved
@@ -15,11 +15,7 @@
   ProjectName,
   TactASTStore,
 } from "..";
-<<<<<<< HEAD
-import { ImportGraphBuilder } from "./imports";
-=======
 import { TactASTStoreBuilder } from "./astStore";
->>>>>>> b30afcb5
 import { MistiContext } from "../../context";
 import { InternalException } from "../../exceptions";
 import { formatPosition } from "../../tact";
@@ -120,13 +116,8 @@
     const callGraph = TactCallGraphBuilder.buildCallGraph(tactASTStore);
     return new CompilationUnit(
       this.projectName,
-<<<<<<< HEAD
-      tactASTStore,
-      ImportGraphBuilder.make(this.ctx).build(),
-=======
       TactASTStoreBuilder.make(this.ctx, this.ast).build(),
       this.imports,
->>>>>>> b30afcb5
       functions,
       contracts,
       callGraph,
